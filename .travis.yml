language: node_js
cache:
  yarn: true
  directories:
  - node_modules
  - .jest/cache

matrix:
  include:
  # Only normal CI test run :D
  - node_js: '6'
  
  - node_js: '8'
    after_script:
    - rm -rf node_modules/@types/babel-*
    - rm -rf node_modules/@types/babylon
    - yarn docs
    - yarn add dtslint@0.1.2
    - yarn dts-lint

  # Checks every example dangerfile can run in `danger runner`.
  - node_js: '8.4'
    script:
     - yarn build
     - node scripts/run-fixtures.js

  # Does the real danger run
  - node_js: node
    script:
    - yarn add jest
    - yarn jest --outputFile test-results.json --json
    - yarn run link
    - echo "This is only for running the real danger on this repo"
    - danger run --verbose

  # Create some fake projects at runtime
  - node_js: '7'
    script:
      - echo "This is only for Integration tests on two blank projects"
      - yarn build
      - mkdir danger_blank_test
      - cd danger_blank_test
      - yarn init --yes
      - yarn add file:..
      - echo "warn('I warned you')" > dangerfile.js
      - echo "Testing a blank Dangerfile on an empty project"
      - yarn danger -- run --text-only
      - cd ..
      - rm -rf danger_blank_test

      - npm install -g create-react-app
      - create-react-app danger_babel_test
      - cd danger_babel_test
      - yarn add file:..
      - echo "warn('Expect 2 warnings'); const a = async () => {warn('the other');}; schedule(a)" > dangerfile.js
      - echo "Testing a blank Dangerfile on a babel CRA project"
      - yarn danger -- run --text-only
      - cd ..
      - rm -rf danger_babel_test


script:
- yarn lint
- yarn add jest
<<<<<<< HEAD
- yarn jest --forceExit --runInBand
=======
- yarn jest  --runInBand
>>>>>>> c480fa41

notifications:
  slack: dangergem:9FOZou9EGBV9xO1Ol4bxRPz9

deploy:
  provider: npm
  email: orta.therox+dangernpm@gmail.com
  api_key:
    secure: MCHGI1GAiqyYsKaA9MGsmHOCAthURv8ECSeYSZJ5UpFng0FSslVBpNZ6xQSu3tETLHfqIb4y0PqS42xH+AsJh8j0z9B3Y9e4NvwCOnJBzw7qJNUm1RM0smYDkwqYDVlqRgjHoh3phi7zPOeEogpz0n+uEGHnpckNA1GpZvdIFef7oaEViRoDKxP0lZj5oV9Isdm7HLSYPXyCYqhgygr7qnHYyFBqd3h0Iw3w2/fg+IBet9Td8oCEpUAHe7WjeUmzgRF0FVKlC2d1kfJVYjx1qGKHh0F5Kmg1GE2xwM/QBwzBlq12XtnSLwi70MLjoUa+Y2m2T+A6vuoLb7OqwDsHp/plTfrfBD5Quqmnc5Hdh71MHWPz/OPtsyZkfLMdutvlM9BmM/7HR46+HrBMe7eNOCj79MsNCWRXdOWpEWrK7BLXtignfDFOUM+renDgBsuxvEaryQ8QxgbIudEqaJ0+kzGIpzHFQGnNXwAXZOz9Q38+CZds2J7mwz7RSTFipNqsyBFZbREmGdupyUgPalXLp0hjxu8y15atVPZAYxuLv2Wt2NXiuyf3HbO9uwwRWbat+nCThF+fmQmcgTrE4BlHvTiy4FIzve5nlBaEiWAOanIMFoSjs4Co9o16sZ0yZZS/1a2SgfLdCuFvYKmvUsqBcCcaypXBpqxvZMwTFA6oPQQ=
  on:
    node: 6
    repo: danger/danger-js
    tags: true
    all_branches: true<|MERGE_RESOLUTION|>--- conflicted
+++ resolved
@@ -62,11 +62,7 @@
 script:
 - yarn lint
 - yarn add jest
-<<<<<<< HEAD
-- yarn jest --forceExit --runInBand
-=======
-- yarn jest  --runInBand
->>>>>>> c480fa41
+- yarn jest --runInBand
 
 notifications:
   slack: dangergem:9FOZou9EGBV9xO1Ol4bxRPz9
